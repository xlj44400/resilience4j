--- conflicted
+++ resolved
@@ -6,17 +6,7 @@
 /**
  * @author bstorozhuk
  */
-<<<<<<< HEAD
-@SpringBootApplication(scanBasePackages = {
-        "io.github.resilience4j.circuitbreaker.autoconfigure",
-        "io.github.resilience4j.ratelimiter.autoconfigure",
-        "io.github.resilience4j.bulkhead.autoconfigure",
-        "io.github.resilience4j.retry.configure",
-        "io.github.resilience4j.service.test"
-})
-=======
 @SpringBootApplication
->>>>>>> 17091efe
 public class TestApplication {
 	public static void main(String[] args) {
 		SpringApplication.run(TestApplication.class, args);
