/*
 *
 *  Copyright 2017 Robert Winkler, Lucas Lech
 *
 *  Licensed under the Apache License, Version 2.0 (the "License");
 *  you may not use this file except in compliance with the License.
 *  You may obtain a copy of the License at
 *
 *         http://www.apache.org/licenses/LICENSE-2.0
 *
 *  Unless required by applicable law or agreed to in writing, software
 *  distributed under the License is distributed on an "AS IS" BASIS,
 *  WITHOUT WARRANTIES OR CONDITIONS OF ANY KIND, either express or implied.
 *  See the License for the specific language governing permissions and
 *  limitations under the License.
 *
 *
 */
package io.github.resilience4j.bulkhead.internal;

import io.github.resilience4j.adapter.RxJava2Adapter;
import io.github.resilience4j.bulkhead.Bulkhead;
import io.github.resilience4j.bulkhead.BulkheadConfig;
import io.github.resilience4j.bulkhead.event.BulkheadEvent;
import io.reactivex.subscribers.TestSubscriber;
import org.junit.Before;
import org.junit.Test;

import java.util.concurrent.atomic.AtomicBoolean;
import java.util.function.Supplier;

import static com.jayway.awaitility.Awaitility.await;
import static io.github.resilience4j.bulkhead.event.BulkheadEvent.Type.CALL_PERMITTED;
import static io.github.resilience4j.bulkhead.event.BulkheadEvent.Type.CALL_REJECTED;
import static java.lang.Thread.State.*;
import static java.util.concurrent.TimeUnit.SECONDS;
import static org.assertj.core.api.Assertions.assertThat;

public class SemaphoreBulkheadTest {

    private Bulkhead bulkhead;
    private TestSubscriber<BulkheadEvent.Type> testSubscriber;

    @Before
    public void setUp() {

        BulkheadConfig config = BulkheadConfig.custom()
                .maxConcurrentCalls(2)
                .maxWaitTime(0)
                .build();

        bulkhead = Bulkhead.of("test", config);
        testSubscriber = RxJava2Adapter.toFlowable(bulkhead.getEventPublisher())
                .map(BulkheadEvent::getEventType)
                .test();
    }

    @Test
    public void shouldReturnTheCorrectName() {
        assertThat(bulkhead.getName()).isEqualTo("test");
    }

    @Test
    public void testBulkhead() throws InterruptedException {

        bulkhead.isCallPermitted();
        bulkhead.isCallPermitted();

        assertThat(bulkhead.getMetrics().getAvailableConcurrentCalls()).isEqualTo(0);

        bulkhead.isCallPermitted();
        bulkhead.onComplete();

        assertThat(bulkhead.getMetrics().getAvailableConcurrentCalls()).isEqualTo(1);

        bulkhead.onComplete();

        assertThat(bulkhead.getMetrics().getAvailableConcurrentCalls()).isEqualTo(2);

        bulkhead.isCallPermitted();

<<<<<<< HEAD
        testSubscriber.assertValueCount(4)
                .assertValues(CALL_PERMITTED, CALL_PERMITTED, CALL_REJECTED, CALL_PERMITTED);
=======
        testSubscriber.assertValueCount(6)
                      .assertValues(CALL_PERMITTED, CALL_PERMITTED, CALL_REJECTED, CALL_FINISHED, CALL_FINISHED, CALL_PERMITTED);
>>>>>>> 73da9552
    }

    @Test
    public void testToString() {

        // when
        String result = bulkhead.toString();

        // then
        assertThat(result).isEqualTo("Bulkhead 'test'");
    }

    @Test
    public void testCreateWithNullConfig() {

        // given
        Supplier<BulkheadConfig> configSupplier = () -> null;

        // when
        Bulkhead bulkhead = Bulkhead.of("test", configSupplier);

        // then
        assertThat(bulkhead).isNotNull();
        assertThat(bulkhead.getBulkheadConfig()).isNotNull();
    }

    @Test
    public void testCreateWithDefaults() {

        // when
        Bulkhead bulkhead = Bulkhead.ofDefaults("test");

        // then
        assertThat(bulkhead).isNotNull();
        assertThat(bulkhead.getBulkheadConfig()).isNotNull();
    }

    @Test
    public void testTryEnterWithTimeout() {

        // given
        BulkheadConfig config = BulkheadConfig.custom()
                .maxConcurrentCalls(1)
                .maxWaitTime(100)
                .build();

        SemaphoreBulkhead bulkhead = new SemaphoreBulkhead("test", config);

        // when
        boolean entered = bulkhead.tryEnterBulkhead();

        // then
        assertThat(entered).isTrue();
    }

    @Test
    public void testEntryTimeout() {

        // given
        BulkheadConfig config = BulkheadConfig.custom()
                .maxConcurrentCalls(1)
                .maxWaitTime(10)
                .build();

        SemaphoreBulkhead bulkhead = new SemaphoreBulkhead("test", config);
        bulkhead.isCallPermitted(); // consume the permit

        // when
        boolean entered = bulkhead.tryEnterBulkhead();

        // then
        assertThat(entered).isFalse();
    }

    @Test // best effort, no asserts
    public void testEntryInterrupted() {

        // given
        BulkheadConfig config = BulkheadConfig.custom()
                .maxConcurrentCalls(1)
                .maxWaitTime(10000)
                .build();

        final SemaphoreBulkhead bulkhead = new SemaphoreBulkhead("test", config);
        bulkhead.isCallPermitted(); // consume the permit
        AtomicBoolean entered = new AtomicBoolean(true);

        Thread t = new Thread(
                () -> {
                    entered.set(bulkhead.tryEnterBulkhead());
                }
        );

        // when
        t.start();
        sleep(500);
        t.interrupt();
        sleep(500);

        // then
        //assertThat(entered.get()).isFalse();
    }

    @Test
    public void changePermissionsInIdleState() {
        BulkheadConfig originalConfig = BulkheadConfig.custom()
                .maxConcurrentCalls(3)
                .maxWaitTime(5000)
                .build();
        SemaphoreBulkhead bulkhead = new SemaphoreBulkhead("test", originalConfig);

        assertThat(bulkhead.getBulkheadConfig().getMaxConcurrentCalls()).isEqualTo(3);
        assertThat(bulkhead.getBulkheadConfig().getMaxWaitTime()).isEqualTo(5000);

        BulkheadConfig newConfig = BulkheadConfig.custom()
                .maxConcurrentCalls(5)
                .maxWaitTime(5000)
                .build();

        bulkhead.changeConfig(newConfig);
        assertThat(bulkhead.getBulkheadConfig().getMaxConcurrentCalls()).isEqualTo(5);
        assertThat(bulkhead.getBulkheadConfig().getMaxWaitTime()).isEqualTo(5000);


        newConfig = BulkheadConfig.custom()
                .maxConcurrentCalls(2)
                .maxWaitTime(5000)
                .build();

        bulkhead.changeConfig(newConfig);
        assertThat(bulkhead.getBulkheadConfig().getMaxConcurrentCalls()).isEqualTo(2);
        assertThat(bulkhead.getBulkheadConfig().getMaxWaitTime()).isEqualTo(5000);

        bulkhead.changeConfig(newConfig);
    }

    @Test
    public void changeWaitTimeInIdleState() {
        BulkheadConfig originalConfig = BulkheadConfig.custom()
                .maxConcurrentCalls(3)
                .maxWaitTime(5000)
                .build();
        SemaphoreBulkhead bulkhead = new SemaphoreBulkhead("test", originalConfig);

        assertThat(bulkhead.getBulkheadConfig().getMaxConcurrentCalls()).isEqualTo(3);
        assertThat(bulkhead.getBulkheadConfig().getMaxWaitTime()).isEqualTo(5000);

        BulkheadConfig newConfig = BulkheadConfig.custom()
                .maxConcurrentCalls(3)
                .maxWaitTime(3000)
                .build();

        bulkhead.changeConfig(newConfig);
        assertThat(bulkhead.getBulkheadConfig().getMaxConcurrentCalls()).isEqualTo(3);
        assertThat(bulkhead.getBulkheadConfig().getMaxWaitTime()).isEqualTo(3000);


        newConfig = BulkheadConfig.custom()
                .maxConcurrentCalls(3)
                .maxWaitTime(7000)
                .build();

        bulkhead.changeConfig(newConfig);
        assertThat(bulkhead.getBulkheadConfig().getMaxConcurrentCalls()).isEqualTo(3);
        assertThat(bulkhead.getBulkheadConfig().getMaxWaitTime()).isEqualTo(7000);

        bulkhead.changeConfig(newConfig);
    }

    @SuppressWarnings("Duplicates")
    @Test
    public void changePermissionsCountWhileOneThreadIsRunningWithThisPermission() {
        BulkheadConfig originalConfig = BulkheadConfig.custom()
                .maxConcurrentCalls(1)
                .maxWaitTime(0)
                .build();
        SemaphoreBulkhead bulkhead = new SemaphoreBulkhead("test", originalConfig);

        assertThat(bulkhead.getMetrics().getAvailableConcurrentCalls()).isEqualTo(1);

        AtomicBoolean bulkheadThreadTrigger = new AtomicBoolean(true);
        assertThat(bulkhead.getBulkheadConfig().getMaxConcurrentCalls()).isEqualTo(1);
        Thread bulkheadThread = new Thread(() -> {
            bulkhead.isCallPermitted();
            while (bulkheadThreadTrigger.get()) {
                Thread.yield();
            }
            bulkhead.onComplete();
        });
        bulkheadThread.setDaemon(true);
        bulkheadThread.start();

        await().atMost(1, SECONDS)
                .until(() -> bulkheadThread.getState().equals(RUNNABLE));

        assertThat(bulkhead.getMetrics().getAvailableConcurrentCalls()).isEqualTo(0);
        assertThat(bulkhead.tryEnterBulkhead()).isFalse();

        BulkheadConfig newConfig = BulkheadConfig.custom()
                .maxConcurrentCalls(2)
                .maxWaitTime(0)
                .build();

        bulkhead.changeConfig(newConfig);
        assertThat(bulkhead.getBulkheadConfig().getMaxConcurrentCalls()).isEqualTo(2);
        assertThat(bulkhead.getBulkheadConfig().getMaxWaitTime()).isEqualTo(0);
        assertThat(bulkhead.getMetrics().getAvailableConcurrentCalls()).isEqualTo(1);
        assertThat(bulkhead.tryEnterBulkhead()).isTrue();

        assertThat(bulkhead.getMetrics().getAvailableConcurrentCalls()).isEqualTo(0);
        assertThat(bulkhead.tryEnterBulkhead()).isFalse();

        Thread changerThread = new Thread(() -> {
            bulkhead.changeConfig(BulkheadConfig.custom()
                    .maxConcurrentCalls(1)
                    .maxWaitTime(0)
                    .build());
        });
        changerThread.setDaemon(true);
        changerThread.start();

        await().atMost(1, SECONDS)
                .until(() -> changerThread.getState().equals(WAITING));

        assertThat(bulkhead.getBulkheadConfig().getMaxConcurrentCalls()).isEqualTo(2);

        bulkheadThreadTrigger.set(false);
        await().atMost(1, SECONDS)
                .until(() -> bulkheadThread.getState().equals(TERMINATED));
        await().atMost(1, SECONDS)
                .until(() -> changerThread.getState().equals(TERMINATED));

        assertThat(bulkhead.getMetrics().getAvailableConcurrentCalls()).isEqualTo(0);
        assertThat(bulkhead.getBulkheadConfig().getMaxConcurrentCalls()).isEqualTo(1);

        bulkhead.onComplete();
        assertThat(bulkhead.getMetrics().getAvailableConcurrentCalls()).isEqualTo(1);
        assertThat(bulkhead.getBulkheadConfig().getMaxConcurrentCalls()).isEqualTo(1);
    }

    @Test
    public void changePermissionsCountWhileOneThreadIsWaitingForPermission() {
        BulkheadConfig originalConfig = BulkheadConfig.custom()
                .maxConcurrentCalls(1)
                .maxWaitTime(500000)
                .build();
        SemaphoreBulkhead bulkhead = new SemaphoreBulkhead("test", originalConfig);
        assertThat(bulkhead.getMetrics().getAvailableConcurrentCalls()).isEqualTo(1);
        bulkhead.isCallPermitted();
        assertThat(bulkhead.getMetrics().getAvailableConcurrentCalls()).isEqualTo(0);

        assertThat(bulkhead.getBulkheadConfig().getMaxConcurrentCalls()).isEqualTo(1);
        Thread bulkheadThread = new Thread(() -> {
            bulkhead.isCallPermitted();
            bulkhead.onComplete();
        });
        bulkheadThread.setDaemon(true);
        bulkheadThread.start();

        await().atMost(1, SECONDS)
                .until(() -> bulkheadThread.getState().equals(TIMED_WAITING));

        assertThat(bulkhead.getMetrics().getAvailableConcurrentCalls()).isEqualTo(0);

        BulkheadConfig newConfig = BulkheadConfig.custom()
                .maxConcurrentCalls(2)
                .maxWaitTime(500000)
                .build();

        bulkhead.changeConfig(newConfig);
        await().atMost(1, SECONDS)
                .until(() -> bulkheadThread.getState().equals(TERMINATED));
        assertThat(bulkhead.getBulkheadConfig().getMaxConcurrentCalls()).isEqualTo(2);
        assertThat(bulkhead.getMetrics().getAvailableConcurrentCalls()).isEqualTo(1);
    }

    @Test
    public void changeWaitingTimeWhileOneThreadIsWaitingForPermission() {
        BulkheadConfig originalConfig = BulkheadConfig.custom()
                .maxConcurrentCalls(1)
                .maxWaitTime(500000)
                .build();
        SemaphoreBulkhead bulkhead = new SemaphoreBulkhead("test", originalConfig);
        assertThat(bulkhead.getMetrics().getAvailableConcurrentCalls()).isEqualTo(1);
        bulkhead.isCallPermitted();
        assertThat(bulkhead.getMetrics().getAvailableConcurrentCalls()).isEqualTo(0);

        assertThat(bulkhead.getBulkheadConfig().getMaxConcurrentCalls()).isEqualTo(1);
        Thread bulkheadThread = new Thread(() -> {
            bulkhead.isCallPermitted();
            bulkhead.onComplete();
        });
        bulkheadThread.setDaemon(true);
        bulkheadThread.start();

        await().atMost(1, SECONDS)
                .until(() -> bulkheadThread.getState().equals(TIMED_WAITING));
        assertThat(bulkhead.getMetrics().getAvailableConcurrentCalls()).isEqualTo(0);

        BulkheadConfig newConfig = BulkheadConfig.custom()
                .maxConcurrentCalls(1)
                .maxWaitTime(0)
                .build();

        bulkhead.changeConfig(newConfig);
        assertThat(bulkhead.tryEnterBulkhead()).isFalse(); // main thread is not blocked

        // previously blocked thread is still waiting
        await().atMost(1, SECONDS)
                .until(() -> bulkheadThread.getState().equals(TIMED_WAITING));
    }

    @SuppressWarnings("Duplicates")
    @Test
    public void changePermissionsConcurrently() {
        BulkheadConfig originalConfig = BulkheadConfig.custom()
                .maxConcurrentCalls(3)
                .maxWaitTime(0)
                .build();
        SemaphoreBulkhead bulkhead = new SemaphoreBulkhead("test", originalConfig);

        assertThat(bulkhead.getMetrics().getAvailableConcurrentCalls()).isEqualTo(3);

        AtomicBoolean bulkheadThreadTrigger = new AtomicBoolean(true);
        assertThat(bulkhead.getBulkheadConfig().getMaxConcurrentCalls()).isEqualTo(3);
        Thread bulkheadThread = new Thread(() -> {
            bulkhead.isCallPermitted();
            while (bulkheadThreadTrigger.get()) {
                Thread.yield();
            }
            bulkhead.onComplete();
        });
        bulkheadThread.setDaemon(true);
        bulkheadThread.start();

        await().atMost(1, SECONDS)
                .until(() -> bulkheadThread.getState().equals(RUNNABLE));

        assertThat(bulkhead.getMetrics().getAvailableConcurrentCalls()).isEqualTo(2);
        assertThat(bulkhead.tryEnterBulkhead()).isTrue();
        assertThat(bulkhead.getMetrics().getAvailableConcurrentCalls()).isEqualTo(1);

        Thread firstChangerThread = new Thread(() -> {
            bulkhead.changeConfig(BulkheadConfig.custom()
                    .maxConcurrentCalls(1)
                    .maxWaitTime(0)
                    .build());
        });
        firstChangerThread.setDaemon(true);
        firstChangerThread.start();

        await().atMost(1, SECONDS)
                .until(() -> firstChangerThread.getState().equals(WAITING));

        Thread secondChangerThread = new Thread(() -> {
            bulkhead.changeConfig(BulkheadConfig.custom()
                    .maxConcurrentCalls(4)
                    .maxWaitTime(0)
                    .build());
        });
        secondChangerThread.setDaemon(true);
        secondChangerThread.start();

        await().atMost(1, SECONDS)
                .until(() -> secondChangerThread.getState().equals(BLOCKED));

        bulkheadThreadTrigger.set(false);
        await().atMost(1, SECONDS)
                .until(() -> bulkheadThread.getState().equals(TERMINATED));
        await().atMost(1, SECONDS)
                .until(() -> firstChangerThread.getState().equals(TERMINATED));
        await().atMost(1, SECONDS)
                .until(() -> secondChangerThread.getState().equals(TERMINATED));

        assertThat(bulkhead.getBulkheadConfig().getMaxConcurrentCalls()).isEqualTo(4);
        assertThat(bulkhead.getMetrics().getAvailableConcurrentCalls()).isEqualTo(3); // main thread is still holding
    }

    void sleep(long time) {
        try {
            Thread.sleep(time);
        } catch (Exception ex) {
            ex.printStackTrace();
        }
    }
}<|MERGE_RESOLUTION|>--- conflicted
+++ resolved
@@ -79,13 +79,8 @@
 
         bulkhead.isCallPermitted();
 
-<<<<<<< HEAD
-        testSubscriber.assertValueCount(4)
-                .assertValues(CALL_PERMITTED, CALL_PERMITTED, CALL_REJECTED, CALL_PERMITTED);
-=======
         testSubscriber.assertValueCount(6)
                       .assertValues(CALL_PERMITTED, CALL_PERMITTED, CALL_REJECTED, CALL_FINISHED, CALL_FINISHED, CALL_PERMITTED);
->>>>>>> 73da9552
     }
 
     @Test
