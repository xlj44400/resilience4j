/*
 * Copyright 2017 Robert Winkler
 *
 * Licensed under the Apache License, Version 2.0 (the "License");
 * you may not use this file except in compliance with the License.
 * You may obtain a copy of the License at
 *
 *        http://www.apache.org/licenses/LICENSE-2.0
 *
 * Unless required by applicable law or agreed to in writing, software
 * distributed under the License is distributed on an "AS IS" BASIS,
 * WITHOUT WARRANTIES OR CONDITIONS OF ANY KIND, either express or implied.
 * See the License for the specific language governing permissions and
 * limitations under the License.
 */
package io.github.resilience4j.circuitbreaker.configure;

<<<<<<< HEAD
import io.github.resilience4j.circuitbreaker.CallNotPermittedException;
=======
>>>>>>> 17db3a8d
import io.github.resilience4j.circuitbreaker.CircuitBreakerRegistry;
import io.github.resilience4j.circuitbreaker.annotation.CircuitBreaker;
import io.github.resilience4j.core.lang.Nullable;
import io.github.resilience4j.utils.AnnotationExtractor;
import org.aspectj.lang.ProceedingJoinPoint;
import org.aspectj.lang.annotation.Around;
import org.aspectj.lang.annotation.Aspect;
import org.aspectj.lang.annotation.Pointcut;
import org.aspectj.lang.reflect.MethodSignature;
import org.slf4j.Logger;
import org.slf4j.LoggerFactory;
import org.springframework.beans.factory.annotation.Autowired;
import org.springframework.core.Ordered;

import java.lang.reflect.Method;
import java.util.List;
<<<<<<< HEAD
import java.util.concurrent.CompletableFuture;
=======
import java.util.concurrent.CompletionException;
>>>>>>> 17db3a8d
import java.util.concurrent.CompletionStage;

/**
 * This Spring AOP aspect intercepts all methods which are annotated with a {@link CircuitBreaker} annotation.
 * The aspect protects an annotated method with a CircuitBreaker. The CircuitBreakerRegistry is used to retrieve an instance of a CircuitBreaker for
 * a specific name.
 */
@Aspect
public class CircuitBreakerAspect implements Ordered {

	private static final Logger logger = LoggerFactory.getLogger(CircuitBreakerAspect.class);

	private final CircuitBreakerConfigurationProperties circuitBreakerProperties;
	private final CircuitBreakerRegistry circuitBreakerRegistry;
	private final @Nullable List<CircuitBreakerAspectExt> circuitBreakerAspectExtList;

	public CircuitBreakerAspect(CircuitBreakerConfigurationProperties backendMonitorPropertiesRegistry, CircuitBreakerRegistry circuitBreakerRegistry, @Autowired(required = false) List<CircuitBreakerAspectExt> circuitBreakerAspectExtList) {
		this.circuitBreakerProperties = backendMonitorPropertiesRegistry;
		this.circuitBreakerRegistry = circuitBreakerRegistry;
		this.circuitBreakerAspectExtList = circuitBreakerAspectExtList;
	}

	@Pointcut(value = "@within(circuitBreaker) || @annotation(circuitBreaker)", argNames = "circuitBreaker")
	public void matchAnnotatedClassOrMethod(CircuitBreaker circuitBreaker) {
	}

	@Around(value = "matchAnnotatedClassOrMethod(backendMonitored)", argNames = "proceedingJoinPoint, backendMonitored")
    public Object circuitBreakerAroundAdvice(ProceedingJoinPoint proceedingJoinPoint, @Nullable CircuitBreaker backendMonitored) throws Throwable {
		Method method = ((MethodSignature) proceedingJoinPoint.getSignature()).getMethod();
		String methodName = method.getDeclaringClass().getName() + "#" + method.getName();
		if (backendMonitored == null) {
			backendMonitored = getBackendMonitoredAnnotation(proceedingJoinPoint);
		}
        if(backendMonitored == null) { //because annotations wasn't found
            return proceedingJoinPoint.proceed();
        }
        String backend = backendMonitored.name();
		io.github.resilience4j.circuitbreaker.CircuitBreaker circuitBreaker = getOrCreateCircuitBreaker(methodName, backend);
		Class<?> returnType = method.getReturnType();
		if (circuitBreakerAspectExtList != null && !circuitBreakerAspectExtList.isEmpty()) {
			for (CircuitBreakerAspectExt circuitBreakerAspectExt : circuitBreakerAspectExtList) {
				if (circuitBreakerAspectExt.canHandleReturnType(returnType)) {
					return circuitBreakerAspectExt.handle(proceedingJoinPoint, circuitBreaker, methodName);
				}
			}
		}
		if (CompletionStage.class.isAssignableFrom(returnType)) {
			return handleJoinPointCompletableFuture(proceedingJoinPoint, circuitBreaker);
		}
		return defaultHandling(proceedingJoinPoint, circuitBreaker);
	}

	private io.github.resilience4j.circuitbreaker.CircuitBreaker getOrCreateCircuitBreaker(String methodName, String backend) {
		io.github.resilience4j.circuitbreaker.CircuitBreaker circuitBreaker = circuitBreakerRegistry.circuitBreaker(backend,
				() -> circuitBreakerProperties.createCircuitBreakerConfig(backend));

		if (logger.isDebugEnabled()) {
			logger.debug("Created or retrieved circuit breaker '{}' with failure rate '{}' and wait interval'{}' for method: '{}'",
					backend, circuitBreaker.getCircuitBreakerConfig().getFailureRateThreshold(),
					circuitBreaker.getCircuitBreakerConfig().getWaitDurationInOpenState(), methodName);
		}

		return circuitBreaker;
	}

    @Nullable
	private CircuitBreaker getBackendMonitoredAnnotation(ProceedingJoinPoint proceedingJoinPoint) {
		if (logger.isDebugEnabled()) {
			logger.debug("circuitBreaker parameter is null");
		}
		return AnnotationExtractor.extract(proceedingJoinPoint.getTarget().getClass(), CircuitBreaker.class);
	}

	/**
	 * handle the CompletionStage return types AOP based into configured circuit-breaker
	 */
<<<<<<< HEAD
	@SuppressWarnings("unchecked")
	private Object handleJoinPointCompletableFuture(ProceedingJoinPoint proceedingJoinPoint, io.github.resilience4j.circuitbreaker.CircuitBreaker circuitBreaker) throws Throwable {

		final CompletableFuture promise = new CompletableFuture<>();
		long start = System.nanoTime();
		if (!circuitBreaker.tryObtainPermission()) {
			promise.completeExceptionally(
					new CallNotPermittedException(circuitBreaker));

		} else {
			try {
				CompletionStage<?> result = (CompletionStage<?>) proceedingJoinPoint.proceed();
				if (result != null) {
					result.whenComplete((v, t) -> {
						long durationInNanos = System.nanoTime() - start;
						if (t != null) {
							circuitBreaker.onError(durationInNanos, t);
							promise.completeExceptionally(t);

						} else {
							circuitBreaker.onSuccess(durationInNanos);
							promise.complete(v);
						}
					});
				}
			}catch (Exception exception){
				long durationInNanos = System.nanoTime() - start;
				circuitBreaker.onError(durationInNanos, exception);
				promise.completeExceptionally(exception);
=======
	private Object handleJoinPointCompletableFuture(ProceedingJoinPoint proceedingJoinPoint, io.github.resilience4j.circuitbreaker.CircuitBreaker circuitBreaker) {
		return circuitBreaker.executeCompletionStage(() -> {
			try {
				return (CompletionStage<?>) proceedingJoinPoint.proceed();
			} catch (Throwable throwable) {
				throw new CompletionException(throwable);
>>>>>>> 17db3a8d
			}
		});
	}

	/**
	 * the default Java types handling for the circuit breaker AOP
	 */
	private Object defaultHandling(ProceedingJoinPoint proceedingJoinPoint, io.github.resilience4j.circuitbreaker.CircuitBreaker circuitBreaker) throws Throwable {
		return circuitBreaker.executeCheckedSupplier(proceedingJoinPoint::proceed);
	}

	@Override
	public int getOrder() {
		return circuitBreakerProperties.getCircuitBreakerAspectOrder();
	}
}<|MERGE_RESOLUTION|>--- conflicted
+++ resolved
@@ -15,10 +15,6 @@
  */
 package io.github.resilience4j.circuitbreaker.configure;
 
-<<<<<<< HEAD
-import io.github.resilience4j.circuitbreaker.CallNotPermittedException;
-=======
->>>>>>> 17db3a8d
 import io.github.resilience4j.circuitbreaker.CircuitBreakerRegistry;
 import io.github.resilience4j.circuitbreaker.annotation.CircuitBreaker;
 import io.github.resilience4j.core.lang.Nullable;
@@ -35,11 +31,7 @@
 
 import java.lang.reflect.Method;
 import java.util.List;
-<<<<<<< HEAD
-import java.util.concurrent.CompletableFuture;
-=======
 import java.util.concurrent.CompletionException;
->>>>>>> 17db3a8d
 import java.util.concurrent.CompletionStage;
 
 /**
@@ -116,44 +108,12 @@
 	/**
 	 * handle the CompletionStage return types AOP based into configured circuit-breaker
 	 */
-<<<<<<< HEAD
-	@SuppressWarnings("unchecked")
-	private Object handleJoinPointCompletableFuture(ProceedingJoinPoint proceedingJoinPoint, io.github.resilience4j.circuitbreaker.CircuitBreaker circuitBreaker) throws Throwable {
-
-		final CompletableFuture promise = new CompletableFuture<>();
-		long start = System.nanoTime();
-		if (!circuitBreaker.tryObtainPermission()) {
-			promise.completeExceptionally(
-					new CallNotPermittedException(circuitBreaker));
-
-		} else {
-			try {
-				CompletionStage<?> result = (CompletionStage<?>) proceedingJoinPoint.proceed();
-				if (result != null) {
-					result.whenComplete((v, t) -> {
-						long durationInNanos = System.nanoTime() - start;
-						if (t != null) {
-							circuitBreaker.onError(durationInNanos, t);
-							promise.completeExceptionally(t);
-
-						} else {
-							circuitBreaker.onSuccess(durationInNanos);
-							promise.complete(v);
-						}
-					});
-				}
-			}catch (Exception exception){
-				long durationInNanos = System.nanoTime() - start;
-				circuitBreaker.onError(durationInNanos, exception);
-				promise.completeExceptionally(exception);
-=======
 	private Object handleJoinPointCompletableFuture(ProceedingJoinPoint proceedingJoinPoint, io.github.resilience4j.circuitbreaker.CircuitBreaker circuitBreaker) {
 		return circuitBreaker.executeCompletionStage(() -> {
 			try {
 				return (CompletionStage<?>) proceedingJoinPoint.proceed();
 			} catch (Throwable throwable) {
 				throw new CompletionException(throwable);
->>>>>>> 17db3a8d
 			}
 		});
 	}
