// Allows centralized definition of the version of artifacts to
// use.  In that respect it serves a role similar to <dependencyManagement> in Maven
ext {
    vavrVersion = '0.10.0'
    rxJavaVersion = '2.2.7'
    reactorVersion = '3.2.6.RELEASE'
    junitVersion = '4.12'
    slf4jVersion = '1.7.24'
    assertjVersion = '3.6.2'
    logbackVersion = '0.9.26'
    mockitoVersion = '2.15.0'
    powermockVersion = '2.0.0-beta.5'
    jcacheVersion = '1.0.0'
    awaitilityVersion = '1.7.0'
    metricsVersion = '3.2.6'
    vertxVersion = '3.5.1'
    aspectjVersion = '1.8.13'
<<<<<<< HEAD
    spring4Version = '4.3.15.RELEASE'
    springBootVersion = '1.5.13.RELEASE'
    springBoot2Version = '2.1.2.RELEASE'
    ratpackVersion = '1.5.4'
=======
    spring4Version = '4.3.22.RELEASE'
    springBootVersion = '1.5.19.RELEASE'
    springBoot2Version = '2.1.3.RELEASE'
    ratpackVersion = '1.6.0'
>>>>>>> 8cc96a0e
    spockVersion = '1.1-groovy-2.4-rc-4'
    retrofitVersion = '2.5.0'
    feignVersion = '10.2.0'
    prometheusSimpleClientVersion = '0.6.0'
    reactiveStreamsVersion = '1.0.2'
    micrometerVersion = '1.1.3'
    hibernateValidatorVersion = '6.0.9.Final'

    libraries = [
            // compile
            vavr:  "io.vavr:vavr:${vavrVersion}",
            slf4j: "org.slf4j:slf4j-api:${slf4jVersion}",
            rxjava2: "io.reactivex.rxjava2:rxjava:${rxJavaVersion}",
            jcache: "javax.cache:cache-api:${jcacheVersion}",
            reactor: "io.projectreactor:reactor-core:${reactorVersion}",

            // testCompile
            junit:           "junit:junit:${junitVersion}",
            assertj: "org.assertj:assertj-core:${assertjVersion}",
            logback: "ch.qos.logback:logback-classic:${logbackVersion}",
            mockito: "org.mockito:mockito-core:${mockitoVersion}",
            powermock: "org.powermock:powermock-core:${powermockVersion}",
            powermock_api_mockito: "org.powermock:powermock-api-mockito2:${powermockVersion}",
            powermock_module_junit4: "org.powermock:powermock-module-junit4:${powermockVersion}",
            awaitility: "com.jayway.awaitility:awaitility:${awaitilityVersion}",
            reactor_test: "io.projectreactor:reactor-test:${reactorVersion}",
            reactive_streams_tck: "org.reactivestreams:reactive-streams-tck:${reactiveStreamsVersion}",

            // Vert.x addon
            vertx: "io.vertx:vertx-core:${vertxVersion}",
            vertx_unit: "io.vertx:vertx-unit:${vertxVersion}",

            // Aspectj for Spring addon
            aspectj: "org.aspectj:aspectjrt:${aspectjVersion}",

            // Spring Boot addon
            spring_4_core: "org.springframework:spring-core:${spring4Version}",
            spring_4_context: "org.springframework:spring-context:${spring4Version}",
            spring_reactor: "io.projectreactor:reactor-core:${reactorVersion}",
            spring_boot_aop: "org.springframework.boot:spring-boot-starter-aop:${springBootVersion}",
            spring_boot_actuator: "org.springframework.boot:spring-boot-starter-actuator:${springBootVersion}",
            spring_boot_web: "org.springframework.boot:spring-boot-starter-web:${springBootVersion}",
            spring_boot_test:  "org.springframework.boot:spring-boot-starter-test:${springBootVersion}",
            spring_boot_config_processor : "org.springframework.boot:spring-boot-configuration-processor:${springBootVersion}",
            spring_boot_autoconfigure_processor : "org.springframework.boot:spring-boot-autoconfigure-processor:${springBootVersion}",

            // Spring Boot2 addon
            spring_boot2_aop: "org.springframework.boot:spring-boot-starter-aop:${springBoot2Version}",
            spring_boot2_actuator: "org.springframework.boot:spring-boot-starter-actuator:${springBoot2Version}",
            spring_boot2_web: "org.springframework.boot:spring-boot-starter-web:${springBoot2Version}",
            spring_boot2_test:  "org.springframework.boot:spring-boot-starter-test:${springBoot2Version}",
            spring_boot2_config_processor : "org.springframework.boot:spring-boot-configuration-processor:${springBoot2Version}",
            spring_boot2_autoconfigure_processor : "org.springframework.boot:spring-boot-autoconfigure-processor:${springBoot2Version}",

            // Hibernate validator addon
            hibernate_validator: "org.hibernate.validator:hibernate-validator:${hibernateValidatorVersion}",

            // ratpack addon
            ratpack: "io.ratpack:ratpack-guice:${ratpackVersion}",
            ratpack_metrics: "io.ratpack:ratpack-dropwizard-metrics:${ratpackVersion}",
            ratpack_test: "io.ratpack:ratpack-groovy-test:${ratpackVersion}",
            spock: "org.spockframework:spock-core:${spockVersion}",

            // Retrofit addon
            retrofit: "com.squareup.retrofit2:retrofit:${retrofitVersion}",
            retrofit_test: "com.squareup.retrofit2:converter-scalars:${retrofitVersion}",
            retrofit_wiremock: "com.github.tomakehurst:wiremock:1.58",
            
            // Feign addon
            feign: "io.github.openfeign:feign-core:${feignVersion}",
            feign_wiremock: "com.github.tomakehurst:wiremock:1.58",
            
            // Metrics addon
            metrics: "io.dropwizard.metrics:metrics-core:${metricsVersion}",

            // Micrometers addon
            micrometer: "io.micrometer:micrometer-core:${micrometerVersion}",
            micrometer_prometheus: "io.micrometer:micrometer-registry-prometheus:${micrometerVersion}",

            // CircuitBreaker documentation
            metrics_healthcheck: "io.dropwizard.metrics:metrics-healthchecks:${metricsVersion}",

            // Prometheus addon
            prometheus_simpleclient: "io.prometheus:simpleclient_common:${prometheusSimpleClientVersion}",
            prometheus_spring_boot: "io.prometheus:simpleclient_spring_boot:${prometheusSimpleClientVersion}"
    ]

}<|MERGE_RESOLUTION|>--- conflicted
+++ resolved
@@ -15,17 +15,10 @@
     metricsVersion = '3.2.6'
     vertxVersion = '3.5.1'
     aspectjVersion = '1.8.13'
-<<<<<<< HEAD
-    spring4Version = '4.3.15.RELEASE'
-    springBootVersion = '1.5.13.RELEASE'
-    springBoot2Version = '2.1.2.RELEASE'
-    ratpackVersion = '1.5.4'
-=======
     spring4Version = '4.3.22.RELEASE'
     springBootVersion = '1.5.19.RELEASE'
     springBoot2Version = '2.1.3.RELEASE'
     ratpackVersion = '1.6.0'
->>>>>>> 8cc96a0e
     spockVersion = '1.1-groovy-2.4-rc-4'
     retrofitVersion = '2.5.0'
     feignVersion = '10.2.0'
