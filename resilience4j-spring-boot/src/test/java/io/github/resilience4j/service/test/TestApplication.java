package io.github.resilience4j.service.test;

import org.springframework.boot.SpringApplication;
import org.springframework.boot.autoconfigure.SpringBootApplication;

import io.prometheus.client.spring.boot.EnablePrometheusEndpoint;
import io.prometheus.client.spring.boot.EnableSpringBootMetricsCollector;

/**
 * @author bstorozhuk
 */
<<<<<<< HEAD
@SpringBootApplication(scanBasePackages = {
        "io.github.resilience4j.circuitbreaker.autoconfigure",
        "io.github.resilience4j.ratelimiter.autoconfigure",
        "io.github.resilience4j.bulkhead.autoconfigure",
        "io.github.resilience4j.circuitbreaker.monitoring.endpoint",
        "io.github.resilience4j.ratelimiter.monitoring.endpoint",
        "io.github.resilience4j.bulkhead.monitoring.endpoint",
        "io.github.resilience4j.retry.autoconfigure",
        "io.github.resilience4j.retry.configure",
        "io.github.resilience4j.retry.monitoring.endpoint",
        "io.github.resilience4j.service.test"
})
=======
@SpringBootApplication
>>>>>>> 17091efe
@EnableSpringBootMetricsCollector
@EnablePrometheusEndpoint
public class TestApplication {
	public static void main(String[] args) {
		SpringApplication.run(TestApplication.class, args);
	}
}<|MERGE_RESOLUTION|>--- conflicted
+++ resolved
@@ -9,22 +9,7 @@
 /**
  * @author bstorozhuk
  */
-<<<<<<< HEAD
-@SpringBootApplication(scanBasePackages = {
-        "io.github.resilience4j.circuitbreaker.autoconfigure",
-        "io.github.resilience4j.ratelimiter.autoconfigure",
-        "io.github.resilience4j.bulkhead.autoconfigure",
-        "io.github.resilience4j.circuitbreaker.monitoring.endpoint",
-        "io.github.resilience4j.ratelimiter.monitoring.endpoint",
-        "io.github.resilience4j.bulkhead.monitoring.endpoint",
-        "io.github.resilience4j.retry.autoconfigure",
-        "io.github.resilience4j.retry.configure",
-        "io.github.resilience4j.retry.monitoring.endpoint",
-        "io.github.resilience4j.service.test"
-})
-=======
 @SpringBootApplication
->>>>>>> 17091efe
 @EnableSpringBootMetricsCollector
 @EnablePrometheusEndpoint
 public class TestApplication {
